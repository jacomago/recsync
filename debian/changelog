--- conflicted
+++ resolved
@@ -1,4 +1,3 @@
-<<<<<<< HEAD
 recsync (1.3.6) unstable; urgency=low
 
   * Send PING message immediately when DONE message is received
@@ -10,13 +9,12 @@
   * Improve cfstore performance by hashing PV info by PV name instead of RID
 
  -- Dylan Maxwell <maxwelld@frib.msu.edu>  Fri, 14 Mar 2019 10:11:12 -0400
-=======
+
 recsync (1.3.5) unstable; urgency=medium
 
   * Fix bug with client that caused RIDs to be reused when more than 65536 records
 
  -- Dylan Maxwell <maxwelld@frib.msu.edu>  Thu, 27 Feb 2019 17:25:14 -0400
->>>>>>> 426069f8
 
 recsync (1.3.4) unstable; urgency=low
 
